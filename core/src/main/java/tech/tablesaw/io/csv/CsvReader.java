--- conflicted
+++ resolved
@@ -398,7 +398,7 @@
             while ((nextLine = csvParser.parseNext()) != null) {
                 // initialize the arrays to hold the strings. we don't know how many we need until we read the first row
                 if (rowCount == 0) {
-                    for (String aNextLine : nextLine) {
+                    for (int i = 0; i < nextLine.length; i++) {
                         columnData.add(new ArrayList<>());
                     }
                 }
@@ -466,11 +466,7 @@
      */
     private ColumnType detectType(List<String> valuesList, CsvReadOptions options) {
 
-<<<<<<< HEAD
         CopyOnWriteArrayList<StringParser<?>> parsers = new CopyOnWriteArrayList<>(getParserList(typeArray, options));
-=======
-        CopyOnWriteArrayList<StringParser> parsers = new CopyOnWriteArrayList<>(getParserList(typeArray, options));
->>>>>>> e93cc183
 
         CopyOnWriteArrayList<ColumnType> typeCandidates = new CopyOnWriteArrayList<>(typeArray);
 
