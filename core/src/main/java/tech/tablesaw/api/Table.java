--- conflicted
+++ resolved
@@ -16,6 +16,7 @@
 
 import static java.util.stream.Collectors.toList;
 import static tech.tablesaw.aggregate.AggregateFunctions.countMissing;
+import static tech.tablesaw.api.QuerySupport.not;
 import static tech.tablesaw.selection.Selection.selectNRowsAtRandom;
 
 import com.google.common.base.Preconditions;
@@ -704,14 +705,14 @@
   }
 
   public Table where(Function<Table, Selection> selection) {
-<<<<<<< HEAD
-    Table newTable = this.emptyCopy(this.rowCount());
-=======
     Table tempTable = where(selection.apply(this));
     Table newTable = tempTable.emptyCopy(tempTable.rowCount());
->>>>>>> a7f0afe8
     Rows.copyRowsToTable(selection.apply(this), this, newTable);
     return newTable;
+  }
+
+  public Table dropWhere(Function<Table, Selection> selection) {
+    return where(not(selection));
   }
 
   public Table dropWhere(Selection selection) {
