--- conflicted
+++ resolved
@@ -1,12 +1,10 @@
 package tech.tablesaw.plotly.api;
 
-import tech.tablesaw.api.CategoricalColumn;
 import tech.tablesaw.api.NumberColumn;
 import tech.tablesaw.api.Table;
 import tech.tablesaw.plotly.components.Figure;
 import tech.tablesaw.plotly.components.Layout;
 import tech.tablesaw.plotly.traces.HistogramTrace;
-import tech.tablesaw.plotly.traces.Trace;
 
 public class Histogram {
 
@@ -21,51 +19,16 @@
         return create(title, table.numberColumn(numericColumnName));
     }
 
-<<<<<<< HEAD
-    public static void show(String title, Table table, String numericColumName) {
-        Plot.show(asFigure(title, table, numericColumName));
-    }
-
-    public static void show(String title, Table table, String groupCol, String... numericColumnName) {
-
-        Layout layout = standardLayout(title).build();
-        CategoricalColumn catCol = table.categoricalColumn(groupCol);
-
-        Trace[] traces = new Trace[catCol.unique().size()];
-
-        for (int i = 0; i < numericColumnName.length; i++) {
-            String name = catCol.getString(i);
-            HistogramTrace trace = HistogramTrace.builder(
-                    table.categoricalColumn(groupCol),
-                    table.numberColumn(name))
-                    .showLegend(true)
-                    .name(name)
-                    .build();
-            traces[i] = trace;
-        }
-        Plot.show(new Figure(layout, traces));
-    }
-
-    private static Figure asFigure(String title, NumberColumn data) {
-        return asFigure(title, data.asDoubleArray());
-    }
-
-    private static Figure asFigure(String title, Table table, String numericColumnName) {
-        return asFigure(title, table.numberColumn(numericColumnName));
-    }
-
-    private static Figure asFigure(String title, double[] data) {
-=======
     public static Figure create(String title, double[] data) {
->>>>>>> 4ca47a23
         HistogramTrace trace = HistogramTrace.builder(data).build();
         return new Figure(standardLayout(title), trace);
     }
 
-    private static Layout.LayoutBuilder standardLayout(String title) {
+    private static Layout standardLayout(String title) {
         return Layout.builder()
                 .title(title)
                 .height(HEIGHT)
-                .width(WIDTH);
+                .width(WIDTH)
+                .build();
     }
 }